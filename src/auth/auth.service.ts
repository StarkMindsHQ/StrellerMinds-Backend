--- conflicted
+++ resolved
@@ -9,13 +9,10 @@
 import * as bcrypt from 'bcryptjs';
 import { AuthResponseDto } from './dto/auth-response.dto';
 import { EmailService } from 'src/email/email.service';
-<<<<<<< HEAD
 import { InjectRepository } from '@nestjs/typeorm';
 import { Repository, MoreThan } from 'typeorm'; 
 import { RefreshToken } from './entities/refresh-token.entity';
-=======
 import { ConfigService } from '@nestjs/config';
->>>>>>> 592a3b8d
 
 @Injectable()
 export class AuthService {
@@ -23,12 +20,9 @@
     private readonly usersService: UsersService,
     private readonly jwtService: JwtService,
     private readonly emailService: EmailService,
-<<<<<<< HEAD
     @InjectRepository(RefreshToken)
     private readonly refreshTokenRepository: Repository<RefreshToken>,
-=======
     private readonly configService: ConfigService,
->>>>>>> 592a3b8d
   ) {}
 
   async validateUser(email: string, password: string): Promise<any> {
@@ -42,7 +36,6 @@
       throw new UnauthorizedException('Invalid credentials');
     }
 
-<<<<<<< HEAD
     try {
       await this.emailService.sendEmail({
         to: user.email,
@@ -57,28 +50,46 @@
     } catch (error) {
       // Log error but don't stop the login process
       console.error('Error sending welcome email:', error);
-=======
     if (!user.isEmailVerified) {
       throw new UnauthorizedException('Please verify your email first');
->>>>>>> 592a3b8d
     }
 
     return user;
   }
-
-<<<<<<< HEAD
-  async generateTokens(userId: string) {
-    const accessToken = this.jwtService.sign({ sub: userId }, { expiresIn: '1h' });
-    const refreshToken = this.jwtService.sign(
-      { sub: userId, type: 'refresh' },
-      { secret: process.env.REFRESH_TOKEN_SECRET, expiresIn: '7d' }
-    );
-=======
-  async generateTokens(user: any) {
+}
+
+  // async generateTokens(userId: string) {
+  //   const accessToken = this.jwtService.sign({ sub: userId }, { expiresIn: '1h' });
+  //   const refreshToken = this.jwtService.sign(
+  //     { sub: userId, type: 'refresh' },
+  //     { secret: process.env.REFRESH_TOKEN_SECRET, expiresIn: '7d' }
+  //   );
+
+  //   // Hash the refresh token before storing
+  //   const hashedRefreshToken = await bcrypt.hash(refreshToken, 10);
+    
+  //   // Store refresh token in database with expiration date
+  //   const expiresAt = new Date();
+  //   expiresAt.setDate(expiresAt.getDate() + 7); // 7 days from now
+    
+  //   // Check if there's an existing token for this user and revoke it
+  //   await this.revokeUserRefreshTokens(userId);
+    
+  //   // Create new refresh token
+  //   const tokenEntity = this.refreshTokenRepository.create({
+  //     userId,
+  //     token: hashedRefreshToken,
+  //     expiresAt,
+  //     isRevoked: false
+  //   });
+    
+  //   await this.refreshTokenRepository.save(tokenEntity);
+  // }
+  async generateTokens(user) {
     const payload = {
       sub: user.id,
       email: user.email,
-      roles: user.roles,
+      roles: user.role,
     };
 
     const [accessToken, refreshToken] = await Promise.all([
@@ -91,32 +102,12 @@
         expiresIn: '7d',
       }),
     ]);
->>>>>>> 592a3b8d
 
     // Hash the refresh token before storing
     const hashedRefreshToken = await bcrypt.hash(refreshToken, 10);
     
-<<<<<<< HEAD
-    // Store refresh token in database with expiration date
-    const expiresAt = new Date();
-    expiresAt.setDate(expiresAt.getDate() + 7); // 7 days from now
-    
-    // Check if there's an existing token for this user and revoke it
-    await this.revokeUserRefreshTokens(userId);
-    
-    // Create new refresh token
-    const tokenEntity = this.refreshTokenRepository.create({
-      userId,
-      token: hashedRefreshToken,
-      expiresAt,
-      isRevoked: false
-    });
-    
-    await this.refreshTokenRepository.save(tokenEntity);
-=======
     // Store the hashed refresh token in the database
     await this.usersService.updateRefreshToken(user.id, hashedRefreshToken);
->>>>>>> 592a3b8d
 
     return {
       accessToken,
@@ -137,11 +128,10 @@
         email: user.email,
         roles: user.roles,
       },
-    };
+    }
   }
 
   async refreshToken(userId: string, refreshToken: string) {
-<<<<<<< HEAD
     try {
       // Verify the token signature first
       await this.jwtService.verify(refreshToken, {
@@ -178,39 +168,6 @@
       }
       throw new UnauthorizedException('Invalid refresh token');
     }
-=======
-    const user = await this.usersService.findOne(userId);
-    if (!user || !user.refreshToken) {
-      throw new UnauthorizedException('Invalid refresh token');
-    }
-
-    const refreshTokenMatches = await bcrypt.compare(
-      refreshToken,
-      user.refreshToken,
-    );
-
-    if (!refreshTokenMatches) {
-      throw new UnauthorizedException('Invalid refresh token');
-    }
-
-    return this.generateTokens(user);
-  }
-
-  async logout(userId: string) {
-    await this.usersService.updateRefreshToken(userId, null);
-    return { message: 'Logged out successfully' };
-  }
-
-  async validateToken(token: string) {
-    try {
-      const payload = await this.jwtService.verifyAsync(token, {
-        secret: this.configService.get<string>('JWT_SECRET'),
-      });
-      return payload;
-    } catch (error) {
-      throw new UnauthorizedException('Invalid token');
-    }
->>>>>>> 592a3b8d
   }
   
   async revokeUserRefreshTokens(userId: string): Promise<void> {
@@ -224,8 +181,39 @@
     }
   }
   
-  async logout(userId: string): Promise<void> {
-    // Revoke all refresh tokens for the user during logout
-    await this.revokeUserRefreshTokens(userId);
+  // async logout(userId: string): Promise<void> {
+  //   // Revoke all refresh tokens for the user during logout
+  //   await this.revokeUserRefreshTokens(userId);
+  //   const user = await this.usersService.findOne(userId);
+  //   if (!user || !user.refreshToken) {
+  //     throw new UnauthorizedException('Invalid refresh token');
+  //   }
+
+  //   const refreshTokenMatches = await bcrypt.compare(
+  //     refreshToken,
+  //     user.refreshToken,
+  //   );
+
+  //   if (!refreshTokenMatches) {
+  //     throw new UnauthorizedException('Invalid refresh token');
+  //   }
+
+  //   return this.generateTokens(user);
+  // }
+
+  async logout(userId: string) {
+    await this.usersService.updateRefreshToken(userId, null);
+    return { message: 'Logged out successfully' };
+  }
+
+  async validateToken(token: string) {
+    try {
+      const payload = await this.jwtService.verifyAsync(token, {
+        secret: this.configService.get<string>('JWT_SECRET'),
+      });
+      return payload;
+    } catch (error) {
+      throw new UnauthorizedException('Invalid token');
+    }
   }
 }
