import { Module } from '@nestjs/common';
import { ConfigModule, ConfigService } from '@nestjs/config';
import { TypeOrmModule } from '@nestjs/typeorm';
import * as path from 'path';

import { UsersModule } from './users/users.module';
import { CoursesModule } from './courses/courses.module';
import { AuthModule } from './auth/auth.module';
import { CertificateModule } from './certificate/certificate.module';
import { ForumModule } from './forum/forum.module';
import { PaymentModule } from './payment/payment.module';
import { NotificationModule } from './notification/notification.module';
import { BlockchainModule } from './blockchain/blockchain.module';
import { FilesModule } from './files/files.module';
import { EmailModule } from './email/email.module';
import { HealthModule } from './health/health.module';
import { LessonModule } from './lesson/lesson.module';
import { IpfsModule } from './ipfs/ipfs.module';
import { ModerationModule } from './moderation/moderation.module';
import { CatogoryModule } from './catogory/catogory.module';
import { PostModule } from './post/post.module';
import { TopicModule } from './topic/topic.module';
import { SubmissionModule } from './submission/submission.module';
import { UserProfilesModule } from './user-profiles/user-profiles.module';
import { CredentialModule } from './credential/credential.module';
import { I18nModule } from './i18n/i18n.module';
import { AppController } from './app.controller';
import { AppService } from './app.service';
import { FeedbackModule } from './feedback/feedback.module';
import databaseConfig from './config/database.config';

const ENV = process.env.NODE_ENV
console.log('NODE_ENV:', process.env.NODE_ENV);
console.log('ENV:', ENV);

@Module({
  imports: [
    // Global Config
    ConfigModule.forRoot({
<<<<<<< HEAD
      isGlobal: true, 
      envFilePath: ['.env.development'], 
=======
      isGlobal: true,
      envFilePath: !ENV ? '.env' : `.env.${ENV.trim()}`,
      load: [databaseConfig],
>>>>>>> 986ff522
    }),

    // Database
    TypeOrmModule.forRootAsync({
      imports: [ConfigModule],
      inject: [ConfigService],
      useFactory: async (configService: ConfigService) => ({
        type: 'postgres',
        host: configService.get<string>('database.host'),
        port: configService.get<number>('database.port'),
        username: configService.get<string>('database.user'),
        password: configService.get<string>('database.password'),
        database: configService.get<string>('database.name'),
        autoLoadEntities: configService.get<boolean>('database.autoload'),
        synchronize: configService.get<boolean>('database.synchronize'),
      }),
    }),
    UsersModule,
    CoursesModule,
    AuthModule,
    CertificateModule,
    ForumModule,
    PaymentModule,
    NotificationModule,
    BlockchainModule,
    FilesModule,
    EmailModule,
    HealthModule,
    LessonModule,
    IpfsModule,
    ModerationModule,
    CatogoryModule,
    PostModule,
    TopicModule,
    SubmissionModule,
    UserProfilesModule,
    CredentialModule,
    FeedbackModule,
    I18nModule,
  ],
  controllers: [AppController],
  providers: [AppService],
})
export class AppModule {}<|MERGE_RESOLUTION|>--- conflicted
+++ resolved
@@ -37,14 +37,9 @@
   imports: [
     // Global Config
     ConfigModule.forRoot({
-<<<<<<< HEAD
-      isGlobal: true, 
-      envFilePath: ['.env.development'], 
-=======
       isGlobal: true,
       envFilePath: !ENV ? '.env' : `.env.${ENV.trim()}`,
       load: [databaseConfig],
->>>>>>> 986ff522
     }),
 
     // Database
