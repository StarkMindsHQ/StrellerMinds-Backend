--- conflicted
+++ resolved
@@ -1,18 +1,3 @@
-<<<<<<< HEAD
-import { Entity, PrimaryGeneratedColumn, Column, OneToMany, CreateDateColumn, UpdateDateColumn } from "typeorm"
-import { Course } from "../../courses/entities/course.entity"
-import { CourseReview } from "../../courses/entities/course-review.entity"
-import { Payment } from "../../payment/entities/payment.entity"
-import { UserProgress } from "./user-progress.entity"
-import { LessonProgress } from "../../progress/entities/lesson-progress.entity"
-import { ForumPost } from "../../forum/entities/forum-post.entity"
-import { Certificate } from "../../certificate/entity/certificate.entity"
-import { ForumComment } from "../../forum/entities/forum-comment.entity"
-import { AuthToken } from "../../auth/entities/auth-token.entity"
-import { Notification } from "../../notification/entities/notification.entity"
-
-@Entity("users")
-=======
 import {
   Entity,
   PrimaryGeneratedColumn,
@@ -32,9 +17,10 @@
 import { AuthToken } from '../../auth/entities/auth-token.entity';
 import { PostVote } from 'src/post/entities/forum-post-vote.entity';
 import { ForumTopic } from 'src/topic/entities/forum-topic.entity';
+import { UserProgress } from "./user-progress.entity"
+import { LessonProgress } from "../../progress/entities/lesson-progress.entity"
 
 @Entity('users')
->>>>>>> 3ed9d00a
 export class User {
   @PrimaryGeneratedColumn('uuid')
   id: string;
@@ -78,43 +64,6 @@
   payments: Promise<Payment[]>;
 
   @OneToMany(() => UserProgress, (progress) => progress.user)
-<<<<<<< HEAD
-  progress: Promise<UserProgress[]>
-
-  @OneToMany(() => LessonProgress, (lessonProgress) => lessonProgress.user)
-  lessonProgress: LessonProgress[];
-
-  @OneToMany(
-    () => Certificate,
-    (certificate) => certificate.user,
-  )
-  certificates: Promise<Certificate[]>
-
-  @OneToMany(
-    () => ForumPost,
-    (post) => post.author,
-  )
-  forumPosts: Promise<ForumPost[]>
-
-  @OneToMany(
-    () => ForumComment,
-    (comment) => comment.author,
-  )
-  forumComments: Promise<ForumComment[]>
-
-  @OneToMany(
-    () => Notification,
-    (notification) => notification.user,
-  )
-  notifications: Promise<Notification[]>
-
-  @OneToMany(
-    () => AuthToken,
-    (token) => token.user,
-  )
-  authTokens: Promise<AuthToken[]>
-}
-=======
   progress: Promise<UserProgress[]>;
 
   @OneToMany(() => Certificate, (certificate) => certificate.user)
@@ -138,5 +87,4 @@
 
   @OneToMany(() => ForumTopic, (forumTopic) => forumTopic.creator)
   topics: ForumTopic[]; // This is where the user can have many topics.
-}
->>>>>>> 3ed9d00a
+}