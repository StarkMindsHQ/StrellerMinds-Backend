--- conflicted
+++ resolved
@@ -11,13 +11,9 @@
 import { UserProgress } from './user-progress.entity';
 import { WalletInfo } from './wallet-info.entity'; // Ensure this import is present
 import * as bcrypt from 'bcrypt';
-<<<<<<< HEAD
-import { UserRole } from '../enums/userRole.enum';
-import { UserProfile } from 'src/user-profiles/entities/user-profile.entity';
-=======
 import { UserRole } from '../enums/user-role.enum';
 import { Role } from 'src/role/roles.enum';
->>>>>>> c6e5997b
+import { UserProfile } from 'src/user-profiles/entities/user-profile.entity';
 
 @Entity('users')
 export class User {
