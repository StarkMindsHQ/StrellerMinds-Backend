import { Module } from '@nestjs/common';
import { TypeOrmModule } from '@nestjs/typeorm';
import { UsersService } from './users.service';
import { User } from './entities/user.entity';
import { CloudinaryService } from 'src/cloudinary/cloudinary.service';
import { WalletInfo } from './entities/wallet-info.entity';
<<<<<<< HEAD
import { UserProgress } from './entities/user-progress.entity';
import { ProgressService } from './services/progress.service';
import { ProgressController } from './controllers/progress.controller';
import { Course } from '../courses/entities/course.entity';
import { Lesson } from '../lesson/entity/lesson.entity';

@Module({
  imports: [
    TypeOrmModule.forFeature([User, WalletInfo, UserProgress, Course, Lesson]),
  ],
  controllers: [UsersController, ProgressController], // Corrected controller
  providers: [UsersService, CloudinaryService, ProgressService],
  exports: [UsersService, ProgressService],
=======
import { AuditLog } from 'src/audit/entities/audit.log.entity';
import { ConfigModule } from '@nestjs/config';
import { AccountDeletionConfirmationService } from './services/account.deletion.confirmation.service';
import { UsersService } from './services/users.service';
import { EmailModule } from 'src/email/email.module';
import { AuditLogModule } from 'src/audit/audit.log.module';
import { UsersController } from './users.controller';
import { CloudinaryModule } from 'src/cloudinary/cloudinary.module';
import { UserSettings } from './entities/user-settings.entity';

@Module({
  imports: [
    TypeOrmModule.forFeature([User, WalletInfo, AuditLog, UserSettings]),
    AuditLogModule,
    ConfigModule,
    EmailModule,
    CloudinaryModule,
  ],
  controllers: [UsersController],
  providers: [UsersService, AccountDeletionConfirmationService],
  exports: [UsersService, AccountDeletionConfirmationService],
>>>>>>> 08b5361f
})
export class UsersModule {}

<|MERGE_RESOLUTION|>--- conflicted
+++ resolved
@@ -4,21 +4,6 @@
 import { User } from './entities/user.entity';
 import { CloudinaryService } from 'src/cloudinary/cloudinary.service';
 import { WalletInfo } from './entities/wallet-info.entity';
-<<<<<<< HEAD
-import { UserProgress } from './entities/user-progress.entity';
-import { ProgressService } from './services/progress.service';
-import { ProgressController } from './controllers/progress.controller';
-import { Course } from '../courses/entities/course.entity';
-import { Lesson } from '../lesson/entity/lesson.entity';
-
-@Module({
-  imports: [
-    TypeOrmModule.forFeature([User, WalletInfo, UserProgress, Course, Lesson]),
-  ],
-  controllers: [UsersController, ProgressController], // Corrected controller
-  providers: [UsersService, CloudinaryService, ProgressService],
-  exports: [UsersService, ProgressService],
-=======
 import { AuditLog } from 'src/audit/entities/audit.log.entity';
 import { ConfigModule } from '@nestjs/config';
 import { AccountDeletionConfirmationService } from './services/account.deletion.confirmation.service';
@@ -28,6 +13,11 @@
 import { UsersController } from './users.controller';
 import { CloudinaryModule } from 'src/cloudinary/cloudinary.module';
 import { UserSettings } from './entities/user-settings.entity';
+import { UserProgress } from './entities/user-progress.entity';
+import { ProgressService } from './services/progress.service';
+import { ProgressController } from './controllers/progress.controller';
+import { Course } from '../courses/entities/course.entity';
+import { Lesson } from '../lesson/entity/lesson.entity';
 
 @Module({
   imports: [
@@ -40,7 +30,6 @@
   controllers: [UsersController],
   providers: [UsersService, AccountDeletionConfirmationService],
   exports: [UsersService, AccountDeletionConfirmationService],
->>>>>>> 08b5361f
 })
 export class UsersModule {}
 
